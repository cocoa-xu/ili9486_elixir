--- conflicted
+++ resolved
@@ -201,21 +201,13 @@
   )
   ```
   """
-<<<<<<< HEAD
-=======
-  @doc functions: :client
   @spec start_link([ili9486_option()]) :: GenServer.on_start()
->>>>>>> f612fee9
   def start_link(opts \\ []) do
     GenServer.start_link(__MODULE__, opts, name: opts[:name])
   end
 
   @deprecated "Use start_link/1 instead"
-<<<<<<< HEAD
-=======
-  @doc functions: :client
   @spec new([ili9486_option()]) :: GenServer.on_start()
->>>>>>> f612fee9
   def new(opts \\ []) do
     GenServer.start_link(__MODULE__, opts)
   end
@@ -382,11 +374,7 @@
 
   **return**: `display`
   """
-<<<<<<< HEAD
-=======
-  @doc functions: :client
   @spec reset(pid()) :: :ok
->>>>>>> f612fee9
   def reset(self_pid) do
     GenServer.call(self_pid, :reset)
   end
@@ -413,11 +401,7 @@
 
   **return**: `%{height: height, width: width}`
   """
-<<<<<<< HEAD
-=======
-  @doc functions: :client
   @spec size(pid()) :: %{height: pos_integer(), width: pos_integer()}
->>>>>>> f612fee9
   def size(self_pid) do
     GenServer.call(self_pid, :size)
   end
@@ -433,11 +417,7 @@
 
   **return**: one of `:bgr565`, `:rgb565`, `:bgr666`, `:rgb666`
   """
-<<<<<<< HEAD
-=======
-  @doc functions: :client
   @spec pix_fmt(pid()) :: pixel_format()
->>>>>>> f612fee9
   def pix_fmt(self_pid) do
     GenServer.call(self_pid, :pix_fmt)
   end
@@ -454,11 +434,7 @@
 
   **return**: `display`
   """
-<<<<<<< HEAD
-=======
-  @doc functions: :client
   @spec set_pix_fmt(pid(), pixel_format()) :: :ok
->>>>>>> f612fee9
   def set_pix_fmt(self_pid, pix_fmt)
       when pix_fmt == :bgr565 or pix_fmt == :rgb565 or pix_fmt == :bgr666 or pix_fmt == :rgb666 do
     GenServer.call(self_pid, {:set_pix_fmt, pix_fmt})
@@ -478,11 +454,7 @@
 
   **return**: `display`
   """
-<<<<<<< HEAD
-=======
-  @doc functions: :client
   @spec set_display(pid(), :on | :off) :: :ok
->>>>>>> f612fee9
   def set_display(self_pid, status) when status == :on or status == :off do
     GenServer.call(self_pid, {:set_display, status})
   end
@@ -503,11 +475,7 @@
 
   **return**: `display`
   """
-<<<<<<< HEAD
-=======
-  @doc functions: :client
   @spec set_display_mode(pid(), display_mode()) :: :ok
->>>>>>> f612fee9
   def set_display_mode(self_pid, display_mode) do
     GenServer.call(self_pid, {:set_display_mode, display_mode})
   end
@@ -550,11 +518,7 @@
 
   **return**: `:ok`
   """
-<<<<<<< HEAD
-=======
-  @doc functions: :client
   @spec set_frame_rate(pid(), frame_rate()) :: :ok
->>>>>>> f612fee9
   def set_frame_rate(self_pid, frame_rate) do
     GenServer.call(self_pid, {:set_frame_rate, frame_rate})
   end
@@ -589,11 +553,7 @@
 
   **return**: `display`
   """
-<<<<<<< HEAD
-=======
-  @doc functions: :client
   @spec display_565(pid(), image_data()) :: :ok
->>>>>>> f612fee9
   def display_565(self_pid, image_data) when is_binary(image_data) or is_list(image_data) do
     GenServer.call(self_pid, {:display_565, image_data})
   end
@@ -617,11 +577,7 @@
 
   **return**: `display`
   """
-<<<<<<< HEAD
-=======
-  @doc functions: :client
   @spec display_666(pid(), image_data()) :: :ok
->>>>>>> f612fee9
   def display_666(self_pid, image_data) when is_binary(image_data) or is_list(image_data) do
     GenServer.call(self_pid, {:display_666, image_data})
   end
@@ -645,11 +601,7 @@
 
   **return**: `display`
   """
-<<<<<<< HEAD
-=======
-  @doc functions: :client
   @spec display(pid(), image_data(), color_format()) :: :ok
->>>>>>> f612fee9
   def display(self_pid, image_data, source_color)
       when is_binary(image_data) and (source_color == :rgb888 or source_color == :bgr888) do
     GenServer.call(self_pid, {:display, image_data, source_color})
@@ -691,13 +643,8 @@
   - **display**: `%ILI9486{}`
   - **callback**: callback function. 3 arguments: `pin`, `timestamp`, `status`
   """
-<<<<<<< HEAD
-  def set_touch_callback(self_pid, callback) when is_function(callback) do
-=======
-  @doc functions: :client
   @spec set_touch_callback(pid(), touch_callback()) :: :ok
   def set_touch_callback(self_pid, callback) when is_function(callback, 3) do
->>>>>>> f612fee9
     GenServer.call(self_pid, {:set_touch_callback, callback})
   end
 
@@ -720,11 +667,7 @@
 
   **return**: `display`
   """
-<<<<<<< HEAD
-=======
-  @doc functions: :client
   @spec command(pid(), byte(), Keyword.t()) :: :ok
->>>>>>> f612fee9
   def command(self_pid, cmd, opts \\ []) when is_integer(cmd) do
     GenServer.call(self_pid, {:command, cmd, opts})
   end
@@ -763,11 +706,7 @@
 
   **return**: `display`
   """
-<<<<<<< HEAD
-=======
-  @doc functions: :client
   @spec data(pid(), iodata()) :: :ok
->>>>>>> f612fee9
   def data(_self_pid, []), do: :ok
 
   def data(self_pid, data) do
@@ -803,11 +742,7 @@
 
   **return**: `display`
   """
-<<<<<<< HEAD
-=======
-  @doc functions: :client
   @spec send(pid(), integer() | iodata(), boolean()) :: :ok
->>>>>>> f612fee9
   def send(self_pid, bytes, is_data)
       when (is_integer(bytes) or is_list(bytes)) and is_boolean(is_data) do
     GenServer.call(self_pid, {:send, bytes, is_data})
